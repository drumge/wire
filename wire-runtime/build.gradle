apply plugin: 'org.jetbrains.kotlin.multiplatform'

kotlin {
<<<<<<< HEAD
  jvm()
//  js() {
//    configure([compilations.main, compilations.test]) {
//      tasks.getByName(compileKotlinTaskName).kotlinOptions {
//        moduleKind = 'umd'
//        sourceMap = true
//        metaInfo = true
//      }UtilKt
//    }
//  }
//  iosX64() {
//    binaries {
//      framework()
//    }
//  }
//  iosArm64() {
//    binaries {
//      framework()
//    }
//  }
  // Required to generate tests tasks: https://youtrack.jetbrains.com/issue/KT-26547
//  linuxX64()
//  macosX64()
//  mingwX64('winX64')
=======
  jvm {
    withJava()
  }
  js {
    configure([compilations.main, compilations.test]) {
      tasks.getByName(compileKotlinTaskName).kotlinOptions {
        moduleKind = 'umd'
        sourceMap = true
        metaInfo = true
      }
    }
    nodejs()
    browser()
  }
  iosX64()
  iosArm64()
  // Required to generate tests tasks: https://youtrack.jetbrains.com/issue/KT-26547
  linuxX64()
  macosX64()
>>>>>>> 04c10f2c
  sourceSets {
    all {
      languageSettings {
        useExperimentalAnnotation("kotlin.Experimental")
      }
    }
    commonMain {
      dependencies {
        api deps.kotlin.stdlib.common
        api deps.okio.multiplatform
      }
    }
    commonTest {
      dependencies {
        implementation deps.kotlin.test.common
        implementation deps.kotlin.test.annotations
      }
    }
    jvmMain {
      dependencies {
        api deps.kotlin.stdlib.jdk6
        compileOnly deps.android
      }
    }
    jvmTest {
      dependencies {
        implementation deps.assertj
        implementation deps.kotlin.test.junit
      }
    }
    jsMain {
      dependencies {
        api deps.kotlin.stdlib.js
      }
    }
    jsTest {
      dependencies {
        implementation deps.kotlin.test.js
      }
    }
    nativeMain {
      dependsOn commonMain
    }
    nativeTest {
      dependsOn commonTest
    }

    configure([iosX64Main, iosArm64Main, linuxX64Main, macosX64Main]) {
      dependsOn nativeMain
    }
    configure([iosX64Test, iosArm64Test, linuxX64Test, macosX64Test]) {
      dependsOn nativeTest
    }
  }
}

afterEvaluate {
  tasks.create('installLocally') {
    dependsOn 'publishKotlinMultiplatformPublicationToTestRepository'
    dependsOn 'publishMetadataPublicationToTestRepository'
    dependsOn 'publishJvmPublicationToTestRepository'
  }
}

// TODO(egorand): Remove when https://github.com/srs/gradle-node-plugin/issues/301 is fixed
repositories.whenObjectAdded {
  if (it instanceof IvyArtifactRepository) {
    metadataSources {
      artifact()
    }
  }
}

apply from: 'jvm.gradle'
apply from: "$rootDir/gradle/gradle-mvn-mpp-push.gradle"

publishing {
  // Use default artifact name for the JVM target
  publications {
    kotlinMultiplatform {
      artifactId = 'wire-runtime-multiplatform'
    }
    jvm {
      artifactId = 'wire-runtime'
    }
  }
}<|MERGE_RESOLUTION|>--- conflicted
+++ resolved
@@ -1,32 +1,6 @@
 apply plugin: 'org.jetbrains.kotlin.multiplatform'
 
 kotlin {
-<<<<<<< HEAD
-  jvm()
-//  js() {
-//    configure([compilations.main, compilations.test]) {
-//      tasks.getByName(compileKotlinTaskName).kotlinOptions {
-//        moduleKind = 'umd'
-//        sourceMap = true
-//        metaInfo = true
-//      }UtilKt
-//    }
-//  }
-//  iosX64() {
-//    binaries {
-//      framework()
-//    }
-//  }
-//  iosArm64() {
-//    binaries {
-//      framework()
-//    }
-//  }
-  // Required to generate tests tasks: https://youtrack.jetbrains.com/issue/KT-26547
-//  linuxX64()
-//  macosX64()
-//  mingwX64('winX64')
-=======
   jvm {
     withJava()
   }
@@ -46,7 +20,6 @@
   // Required to generate tests tasks: https://youtrack.jetbrains.com/issue/KT-26547
   linuxX64()
   macosX64()
->>>>>>> 04c10f2c
   sourceSets {
     all {
       languageSettings {
