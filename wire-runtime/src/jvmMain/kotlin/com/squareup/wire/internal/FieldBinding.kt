--- conflicted
+++ resolved
@@ -18,13 +18,8 @@
 import com.squareup.wire.Message
 import com.squareup.wire.ProtoAdapter
 import com.squareup.wire.WireField
-<<<<<<< HEAD
-import okio.ByteString
-=======
->>>>>>> 04c10f2c
 import java.lang.reflect.Field
 import java.lang.reflect.Method
-import java.util.Locale
 
 /**
  * Read, write, and describe a tag within a message. This class knows how to assign fields to a
@@ -37,7 +32,6 @@
 ) {
   val label: WireField.Label = wireField.label
   val name: String = messageField.name
-  val fieldType: Class<*> = messageField.type
   val tag: Int = wireField.tag
   private val keyAdapterString = wireField.keyAdapter
   private val adapterString = wireField.adapter
@@ -49,8 +43,6 @@
   private var singleAdapter: ProtoAdapter<*>? = null
   private var keyAdapter: ProtoAdapter<*>? = null
   private var adapter: ProtoAdapter<Any>? = null
-  private var defaultValue: Any? = null
-  private var hadRefrectDefaultValue: Boolean = false
 
   val isMap: Boolean
     get() = keyAdapterString.isNotEmpty()
@@ -127,13 +119,6 @@
     }
   }
 
-  internal fun defaultValue(builder: B) {
-    val value: Any? = getDefaultValue()
-    if (value != null) {
-      value(builder, value!!)
-    }
-  }
-
   /** Assign a single value for required/optional fields, or a list for repeated/packed fields. */
   operator fun set(builder: B, value: Any?) {
     if (label.isOneOf) {
@@ -147,22 +132,5 @@
 
   operator fun get(message: M): Any? = messageField.get(message)
 
-  private fun getDefaultValue(): Any? {
-    if (defaultValue == null) {
-      if (!hadRefrectDefaultValue) {
-        val defaultFieldName = "DEFAULT_" + name.toUpperCase(Locale.US)
-        try {
-          val defaultField: Field = messageField.declaringClass.getField(defaultFieldName)
-          defaultValue = defaultField.get(null)
-        } catch (e: Exception) {
-          defaultValue = adapter().decode(ByteString.EMPTY)
-        } finally {
-          hadRefrectDefaultValue = true
-        }
-      }
-    }
-    return defaultValue
-  }
-
   internal fun getFromBuilder(builder: B): Any? = builderField.get(builder)
 }